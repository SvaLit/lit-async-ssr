/// <reference lib="dom" />

/**
 * @license
 * Copyright 2019 Google LLC
 * SPDX-License-Identifier: BSD-3-Clause
 */

import type {TemplateResult, ChildPart} from 'lit';
import type {
  Directive,
  DirectiveClass,
  DirectiveResult,
} from 'lit/directive.js';

import {nothing, noChange} from 'lit';
import {PartType} from 'lit/directive.js';
import {isTemplateResult, getDirectiveClass} from 'lit/directive-helpers.js';
import {_$LH} from 'lit-html/private-ssr-support.js';

const {
  getTemplateHtml,
  marker,
  markerMatch,
  boundAttributeSuffix,
  overrideDirectiveResolve,
  setDirectiveClass,
  getAttributePartCommittedValue,
  resolveDirective,
  AttributePart,
  PropertyPart,
  BooleanAttributePart,
  EventPart,
  connectedDisconnectable,
} = _$LH;

import {digestForTemplateResult} from 'lit/experimental-hydrate.js';

import {
  ElementRenderer,
  ElementRendererConstructor,
  getElementRenderer,
} from './element-renderer.js';

import {escapeHtml} from './util/escape-html.js';

import {
  traverse,
  parseFragment,
  isCommentNode,
  isElement,
} from './util/parse5-utils.js';

import {isRenderLightDirective} from '@lit-labs/ssr-client/directives/render-light.js';
import {reflectedAttributeName} from './reflected-attributes.js';

import {LitElementRenderer} from './lit-element-renderer.js';

declare module 'parse5' {
  interface Element {
    isDefinedCustomElement?: boolean;
  }
}

const patchedDirectiveCache: WeakMap<DirectiveClass, DirectiveClass> =
  new Map();

/**
 * Looks for values of type `DirectiveResult` and replaces its Directive class
 * with a subclass that calls `render` rather than `update`
 */
const patchIfDirective = (value: unknown) => {
  // This property needs to remain unminified.
  const directiveCtor = getDirectiveClass(value);
  if (directiveCtor !== undefined) {
    let patchedCtor = patchedDirectiveCache.get(directiveCtor);
    if (patchedCtor === undefined) {
      patchedCtor = overrideDirectiveResolve(
        directiveCtor,
        (directive: Directive, values: unknown[]) => {
          // Since the return value may also be a directive result in the case of
          // nested directives, we may need to patch that as well
          return patchIfDirective(directive.render(...values));
        }
      );
      patchedDirectiveCache.set(directiveCtor, patchedCtor);
    }
    // This property needs to remain unminified.
    setDirectiveClass(value as DirectiveResult, patchedCtor);
  }
  return value;
};

/**
 * Patches `DirectiveResult` `Directive` classes for AttributePart values, which
 * may be an array
 */
const patchAnyDirectives = (
  part: InstanceType<typeof AttributePart>,
  value: unknown,
  valueIndex: number
) => {
  if (part.strings !== undefined) {
    for (let i = 0; i < part.strings.length - 1; i++) {
      patchIfDirective((value as unknown[])[valueIndex + i]);
    }
  } else {
    patchIfDirective(value);
  }
};

const templateCache = new Map<TemplateStringsArray, Array<Op>>();
/**

 * Operation to output static text
 */
type TextOp = {
  type: 'text';
  value: string;
};

/**
 * Operation to output dynamic text from the associated template result value
 */
type ChildPartOp = {
  type: 'child-part';
  index: number;
  useCustomElementInstance?: boolean;
};

/**
 * Operation to output an attribute with bindings. Includes all bindings for an
 * attribute.
 */
type AttributePartOp = {
  type: 'attribute-part';
  index: number;
  name: string;
  ctor: typeof AttributePart;
  strings: Array<string>;
  tagName: string;
  useCustomElementInstance?: boolean;
};

/**
 * Operation for an element binding. Although we only support directives in
 * element position which cannot emit anything, the opcode needs to index past
 * the part value
 */
type ElementPartOp = {
  type: 'element-part';
  index: number;
};

/**
 * Operator to create a custom element instance.
 */
type CustomElementOpenOp = {
  type: 'custom-element-open';
  tagName: string;
  ctor: {new (): HTMLElement};
  staticAttributes: Map<string, string>;
};

/**
 * Operation to render a custom element's attributes. This is separate from
 * `custom-element-open` because attribute/property parts go in between and need
 * to run and be set on the instance before we render the element's final
 * attributes.
 */
type CustomElementAttributesOp = {
  type: 'custom-element-attributes';
};

/**
 * Operation to render a custom element's children, usually its shadow root.
 */
type CustomElementShadowOp = {
  type: 'custom-element-shadow';
};

/**
 * Operation to close a custom element so that its no longer available for
 * bindings.
 */
type CustomElementClosedOp = {
  type: 'custom-element-close';
};

/**
 * Operation to possibly emit the `<!--lit-node-->` marker; the operation
 * always emits if there were attribtue parts, and may emit if the node
 * was a custom element and it needed `defer-hydration` because it was
 * rendered in the shadow root of another custom element host; we don't
 * know the latter at opcode generation time, and so that test is done at
 * runtime in the opcode.
 */
type PossibleNodeMarkerOp = {
  type: 'possible-node-marker';
  boundAttributesCount: number;
  nodeIndex: number;
};

type Op =
  | TextOp
  | ChildPartOp
  | AttributePartOp
  | ElementPartOp
  | CustomElementOpenOp
  | CustomElementAttributesOp
  | CustomElementShadowOp
  | CustomElementClosedOp
  | PossibleNodeMarkerOp;

/**
 * For a given TemplateResult, generates and/or returns a cached list of opcodes
 * for the associated Template.  Opcodes are designed to allow emitting
 * contiguous static text from the template as much as possible, with specific
 * non-`text` opcodes interleaved to perform dynamic work, such as emitting
 * values for ChildParts or AttributeParts, and handling custom elements.
 *
 * For the following example template, an opcode list may look like this:
 *
 * ```js
 * html`<div><span>Hello</span><span class=${'bold'}>${template()}</span></div>`
 * ```
 *
 * - `text`
 *   - Emit run of static text: `<div><span>Hello</span><span`
 * - `attribute-part`
 *   - Emit an AttributePart's value, e.g. ` class="bold"`
 * - `text`
 *   - Emit run of static text: `>`
 * - `child-part`
 *   - Emit the ChildPart's value, in this case a TemplateResult, thus we recurse
 *     into that template's opcodes
 * - `text`
 *   - Emit run of static text: `/span></div>`
 *
 * When a custom-element is encountered, the flow looks like this:
 *
 * ```js
 * html`<x-foo staticAttr dynamicAttr=${value}><div>child</div>...</x-foo>`
 * ```
 *
 * - `text`
 *   - Emit open tag `<x-foo`
 * - `custom-element-open`
 *   - Create the CE `instance`+`renderer` and put on
 *     `customElementInstanceStack`
 *   - Call `renderer.setAttribute()` for any `staticAttributes` (e.g.
 *     'staticAttr`)
 * - `attribute-part`(s)
 *   - Call `renderer.setAttribute()` or `renderer.setProperty()` for
 *     `AttributePart`/`PropertyPart`s (e.g. for `dynamicAttr`)
 * - `custom-element-attributes`
 *   - Call `renderer.connectedCallback()`
 *   - Emit `renderer.renderAttributes()`
 * - `text`
 *   - Emit end of of open tag `>`
 * - `possible-node-marker`
 *   - Emit `<!--lit-node n-->` marker if there were attribute parts or
 *      we needed to emit the `defer-hydration` attribute
 * - `custom-element-shadow`
 *   - Emit `renderer.renderShadow()` (emits `<template shadowroot>` +
 *     recurses to emit `render()`)
 * - `text`
 *   - Emit run of static text within tag: `<div>child</div>...`
 * - ...(recurse to render more parts/children)...
 * - `custom-element-close`
 *   - Pop the CE `instance`+`renderer` off the `customElementInstanceStack`
 */
const getTemplateOpcodes = (result: TemplateResult) => {
  const template = templateCache.get(result.strings);
  if (template !== undefined) {
    return template;
  }
  // The property '_$litType$' needs to remain unminified.
  const [html, attrNames] = getTemplateHtml(
    result.strings,
    result['_$litType$']
  );

  /**
   * The html string is parsed into a parse5 AST with source code information
   * on; this lets us skip over certain ast nodes by string character position
   * while walking the AST.
   */
  const ast = parseFragment(String(html), {
    sourceCodeLocationInfo: true,
  });

  const ops: Array<Op> = [];

  /* The last offset of html written to the stream */
  let lastOffset: number | undefined = 0;

  /* Current attribute part index, for indexing attrNames */
  let attrIndex = 0;

  /**
   * Sets `lastOffset` to `offset`, skipping a range of characters. This is
   * useful for skipping and re-writing lit-html marker nodes, bound attribute
   * suffix, etc.
   */
  const skipTo = (offset: number) => {
    if (lastOffset === undefined) {
      throw new Error('lastOffset is undefined');
    }
    if (offset < lastOffset) {
      throw new Error(`offset must be greater than lastOffset.
        offset: ${offset}
        lastOffset: ${lastOffset}
      `);
    }
    lastOffset = offset;
  };

  /**
   * Records the given string to the output, either by appending to the current
   * opcode (if already `text`) or by creating a new `text` opcode (if the
   * previous opocde was not `text)
   */
  const flush = (value: string) => {
    const op = getLast(ops);
    if (op !== undefined && op.type === 'text') {
      op.value += value;
    } else {
      ops.push({
        type: 'text',
        value,
      });
    }
  };

  /**
   * Creates or appends to a text opcode with a substring of the html from the
   * `lastOffset` flushed to `offset`.
   */
  const flushTo = (offset?: number) => {
    if (lastOffset === undefined) {
      throw new Error('lastOffset is undefined');
    }
    const previousLastOffset = lastOffset;
    lastOffset = offset;
    const value = String(html).substring(previousLastOffset, offset);
    flush(value);
  };

  // Depth-first node index, counting only comment and element nodes, to match
  // client-side lit-html.
  let nodeIndex = 0;

  traverse(ast, {
    pre(node, parent) {
      if (isCommentNode(node)) {
        if (node.data === markerMatch) {
          flushTo(node.sourceCodeLocation!.startOffset);
          skipTo(node.sourceCodeLocation!.endOffset);
          ops.push({
            type: 'child-part',
            index: nodeIndex,
            useCustomElementInstance:
              parent && isElement(parent) && parent.isDefinedCustomElement,
          });
        }
        nodeIndex++;
      } else if (isElement(node)) {
        // Whether to flush the start tag. This is necessary if we're changing
        // any of the attributes in the tag, so it's true for custom-elements
        // which might reflect their own state, or any element with a binding.
        let writeTag = false;
        let boundAttributesCount = 0;

        const tagName = node.tagName;
        let ctor;

        if (tagName.indexOf('-') !== -1) {
          // Looking up the constructor here means that custom elements must be
          // registered before rendering the first template that contains them.
          ctor = customElements.get(tagName);
          if (ctor !== undefined) {
            // Write the start tag
            writeTag = true;
            // Mark that this is a custom element
            node.isDefinedCustomElement = true;
            ops.push({
              type: 'custom-element-open',
              tagName,
              ctor,
              staticAttributes: new Map(
                node.attrs
                  .filter((attr) => !attr.name.endsWith(boundAttributeSuffix))
                  .map((attr) => [attr.name, attr.value])
              ),
            });
          }
        }
        if (node.attrs.length > 0) {
          for (const attr of node.attrs) {
            const isAttrBinding = attr.name.endsWith(boundAttributeSuffix);
            const isElementBinding = attr.name.startsWith(marker);
            if (isAttrBinding || isElementBinding) {
              writeTag = true;
              boundAttributesCount += 1;
              // Note that although we emit a lit-node comment marker for any
              // nodes with bindings, we don't account for it in the nodeIndex because
              // that will not be injected into the client template
              const strings = attr.value.split(marker);
              // We store the case-sensitive name from `attrNames` (generated
              // while parsing the template strings); note that this assumes
              // parse5 attribute ordering matches string ordering
              const name = attrNames[attrIndex++];
              const attrSourceLocation =
                node.sourceCodeLocation!.attrs[attr.name];
              const attrNameStartOffset = attrSourceLocation.startOffset;
              const attrEndOffset = attrSourceLocation.endOffset;
              flushTo(attrNameStartOffset);
              if (isAttrBinding) {
                const [, prefix, caseSensitiveName] = /([.?@])?(.*)/.exec(
                  name as string
                )!;
                ops.push({
                  type: 'attribute-part',
                  index: nodeIndex,
                  name: caseSensitiveName,
                  ctor:
                    prefix === '.'
                      ? PropertyPart
                      : prefix === '?'
                      ? BooleanAttributePart
                      : prefix === '@'
                      ? EventPart
                      : AttributePart,
                  strings,
                  tagName: tagName.toUpperCase(),
                  useCustomElementInstance: ctor !== undefined,
                });
              } else {
                ops.push({
                  type: 'element-part',
                  index: nodeIndex,
                });
              }
              skipTo(attrEndOffset);
            } else if (node.isDefinedCustomElement) {
              // For custom elements, all static attributes are stored along
              // with the `custom-element-open` opcode so that we can set them
              // into the custom element instance, and then serialize them back
              // out along with any manually-reflected attributes. As such, we
              // skip over static attribute text here.
              const attrSourceLocation =
                node.sourceCodeLocation!.attrs[attr.name];
              flushTo(attrSourceLocation.startOffset);
              skipTo(attrSourceLocation.endOffset);
            }
          }
        }

        if (writeTag) {
          if (node.isDefinedCustomElement) {
            flushTo(node.sourceCodeLocation!.startTag.endOffset - 1);
            ops.push({
              type: 'custom-element-attributes',
            });
            flush('>');
            skipTo(node.sourceCodeLocation!.startTag.endOffset);
          } else {
            flushTo(node.sourceCodeLocation!.startTag.endOffset);
          }
          ops.push({
            type: 'possible-node-marker',
            boundAttributesCount,
            nodeIndex,
          });
        }

        if (ctor !== undefined) {
          ops.push({
            type: 'custom-element-shadow',
          });
        }
        nodeIndex++;
      }
    },
    post(node) {
      if (isElement(node) && node.isDefinedCustomElement) {
        ops.push({
          type: 'custom-element-close',
        });
      }
    },
  });
  // Flush remaining static text in the template (e.g. closing tags)
  flushTo();
  templateCache.set(result.strings, ops);
  return ops;
};

export type RenderInfo = {
  /**
   * Element renderers to use
   */
  elementRenderers: ElementRendererConstructor[];

  /**
   * Stack of open custom elements (in light dom or shadow dom)
   */
  customElementInstanceStack: Array<ElementRenderer | undefined>;

  /**
   * Stack of open host custom elements (n-1 will be n's host)
   */
  customElementHostStack: Array<ElementRenderer | undefined>;

  /**
   * An optional callback to notifiy when a custom element has been rendered.
   *
   * This allows servers to know what specific tags were rendered for a given
   * template, even in the case of conditional templates.
   */
  customElementRendered?: (tagName: string) => void;
};

export type RenderOptions = Partial<RenderInfo>;

const defaultRenderInfo = {
  elementRenderers: [LitElementRenderer],
  customElementInstanceStack: [],
  customElementHostStack: [],
};

declare global {
  interface Array<T> {
    flat(depth: number): Array<T>;
  }
}

/**
 * Renders a lit-html template (or any renderable lit-html value) to a string
 * iterator. Any custom elements encountered will be rendered if a matching
 * ElementRenderer is found.
 *
 * This method is suitable for streaming the contents of the element.
 *
 * @param value Value to render
 * @param renderInfo Optional render context object that should be passed
 *   to any re-entrant calls to `render`, e.g. from a `renderShadow` callback
 *   on an ElementRenderer.
 */
export function* render(
  value: unknown,
<<<<<<< HEAD
  renderOptions?: RenderOptions
): IterableIterator<string> {
  const renderInfo = {...defaultRenderInfo, ...renderOptions};
  yield* renderValue(value, renderInfo);
=======
  renderInfo?: Partial<RenderInfo>
): IterableIterator<string> {
  renderInfo = {...defaultRenderInfo, ...renderInfo};
  yield* renderValue(value, renderInfo as RenderInfo);
>>>>>>> 6544c21c
}

function* renderValue(
  value: unknown,
  renderInfo: RenderInfo
): IterableIterator<string> {
  patchIfDirective(value);
  if (isRenderLightDirective(value)) {
    // If a value was produced with renderLight(), we want to call and render
    // the renderLight() method.
    const instance = getLast(renderInfo.customElementInstanceStack);
    if (instance !== undefined) {
      yield* instance.renderLight(renderInfo);
    }
    value = null;
  } else {
    value = resolveDirective(
      connectedDisconnectable({type: PartType.CHILD}) as ChildPart,
      value
    );
  }
  if (value != null && isTemplateResult(value)) {
    yield `<!--lit-part ${digestForTemplateResult(value as TemplateResult)}-->`;
    yield* renderTemplateResult(value as TemplateResult, renderInfo);
  } else {
    yield `<!--lit-part-->`;
    if (
      value === undefined ||
      value === null ||
      value === nothing ||
      value === noChange
    ) {
      // yield nothing
    } else if (Array.isArray(value)) {
      for (const item of value) {
        yield* renderValue(item, renderInfo);
      }
    } else {
      yield escapeHtml(String(value));
    }
  }
  yield `<!--/lit-part-->`;
}

function* renderTemplateResult(
  result: TemplateResult,
  renderInfo: RenderInfo
): IterableIterator<string> {
  // In order to render a TemplateResult we have to handle and stream out
  // different parts of the result separately:
  //   - Literal sections of the template
  //   - Defined custom element within the literal sections
  //   - Values in the result
  //
  // This means we can't just iterate through the template literals and values,
  // we must parse and traverse the template's HTML. But we don't want to pay
  // the cost of serializing the HTML node-by-node when we already have the
  // template in string form. So we parse with location info turned on and use
  // that to index into the HTML string generated by TemplateResult.getHTML().
  // During the tree walk we will handle expression marker nodes and custom
  // elements. For each we will record the offset of the node, and output the
  // previous span of HTML.

  const ops = getTemplateOpcodes(result);

  /* The next value in result.values to render */
  let partIndex = 0;

  for (const op of ops) {
    switch (op.type) {
      case 'text':
        yield op.value;
        break;
      case 'child-part': {
        const value = result.values[partIndex++];
        yield* renderValue(value, renderInfo);
        break;
      }
      case 'attribute-part': {
        const statics = op.strings;
        const part = new op.ctor(
          // Passing only object with tagName for the element is fine since the
          // directive only gets PartInfo without the node available in the
          // constructor
          {tagName: op.tagName} as HTMLElement,
          op.name,
          statics,
          connectedDisconnectable(),
          {}
        );
        const value =
          part.strings === undefined ? result.values[partIndex] : result.values;
        patchAnyDirectives(part, value, partIndex);
        let committedValue: unknown = noChange;
        // Values for EventParts are never emitted
        if (!(part.type === PartType.EVENT)) {
          committedValue = getAttributePartCommittedValue(
            part,
            value,
            partIndex
          );
        }
        // We don't emit anything on the server when value is `noChange` or
        // `nothing`
        if (committedValue !== noChange) {
          const instance = op.useCustomElementInstance
            ? getLast(renderInfo.customElementInstanceStack)
            : undefined;
          if (part.type === PartType.PROPERTY) {
            yield* renderPropertyPart(instance, op, committedValue);
          } else if (part.type === PartType.BOOLEAN_ATTRIBUTE) {
            // Boolean attribute binding
            yield* renderBooleanAttributePart(instance, op, committedValue);
          } else {
            yield* renderAttributePart(instance, op, committedValue);
          }
        }
        partIndex += statics.length - 1;
        break;
      }
      case 'element-part': {
        // We don't emit anything for element parts (since we only support
        // directives for now; since they can't render, we don't even bother
        // running them), but we still need to advance the part index
        partIndex++;
        break;
      }
      case 'custom-element-open': {
        // Instantiate the element and its renderer
        const instance = getElementRenderer(
          renderInfo,
          op.tagName,
          op.ctor,
          op.staticAttributes
        );
        // Set static attributes to the element renderer
        for (const [name, value] of op.staticAttributes) {
          instance.setAttribute(name, value);
        }
        renderInfo.customElementInstanceStack.push(instance);
        renderInfo.customElementRendered?.(op.tagName);
        break;
      }
      case 'custom-element-attributes': {
        const instance = getLast(renderInfo.customElementInstanceStack);
        if (instance === undefined) {
          throw new Error(
            `Internal error: ${op.type} outside of custom element context`
          );
        }
        // Perform any connect-time work via the renderer (e.g. reflecting any
        // properties to attributes, for example)
        if (instance.connectedCallback) {
          instance.connectedCallback();
        }
        // Render out any attributes on the instance (both static and those
        // that may have been dynamically set by the renderer)
        yield* instance.renderAttributes();
        // If this element is nested in another, add the `defer-hydration`
        // attribute, so that it does not enable before the host element
        // hydrates
        if (renderInfo.customElementHostStack.length > 0) {
          yield ' defer-hydration';
        }
        break;
      }
      case 'possible-node-marker': {
        // Add a node marker if this element had attribute bindings or if it
        // was nested in another and we rendered the `defer-hydration` attribute
        // since the hydration node walk will need to stop at this element
        // to hydrate it
        if (
          op.boundAttributesCount > 0 ||
          renderInfo.customElementHostStack.length > 0
        ) {
          yield `<!--lit-node ${op.nodeIndex}-->`;
        }
        break;
      }
      case 'custom-element-shadow': {
        const instance = getLast(renderInfo.customElementInstanceStack);
        if (instance === undefined) {
          throw new Error(
            `Internal error: ${op.type} outside of custom element context`
          );
        }
        if (instance.renderShadow !== undefined) {
          renderInfo.customElementHostStack.push(instance);
          const shadowContents = instance.renderShadow(renderInfo);
          // Only emit a DSR if renderShadow() emitted something (returning
          // undefined allows effectively no-op rendering the element)
          if (shadowContents !== undefined) {
            yield '<template shadowroot="open">';
            yield* shadowContents;
            yield '</template>';
          }
          renderInfo.customElementHostStack.pop();
        }
        break;
      }
      case 'custom-element-close':
        renderInfo.customElementInstanceStack.pop();
        break;
      default:
        throw new Error('internal error');
    }
  }

  if (partIndex !== result.values.length) {
    throw new Error(
      `unexpected final partIndex: ${partIndex} !== ${result.values.length}`
    );
  }
}

function* renderPropertyPart(
  instance: ElementRenderer | undefined,
  op: AttributePartOp,
  value: unknown
) {
  value = value === nothing ? undefined : value;
  // Property should be reflected to attribute
  const reflectedName = reflectedAttributeName(op.tagName, op.name);
  if (instance !== undefined) {
    instance.setProperty(op.name, value);
  }
  if (reflectedName !== undefined) {
    yield `${reflectedName}="${escapeHtml(String(value))}"`;
  }
}

function* renderBooleanAttributePart(
  instance: ElementRenderer | undefined,
  op: AttributePartOp,
  value: unknown
) {
  if (value && value !== nothing) {
    if (instance !== undefined) {
      instance.setAttribute(op.name, '');
    } else {
      yield op.name;
    }
  }
}

function* renderAttributePart(
  instance: ElementRenderer | undefined,
  op: AttributePartOp,
  value: unknown
) {
  if (value !== nothing) {
    if (instance !== undefined) {
      instance.setAttribute(op.name, value as string);
    } else {
      yield `${op.name}="${escapeHtml(String(value ?? ''))}"`;
    }
  }
}

const getLast = <T>(a: Array<T>) => a[a.length - 1];

// Assuming this is faster than Array.from(iter).join();
// TODO: perf test
const iterableToString = (iterable: Iterable<string>) => {
  let s = '';
  for (const i of iterable) {
    s += i;
  }
  return s;
};

/**
 * Renders a lit-html template (or any renderable lit-html value) to a string
 * synchronously. Any custom elements encountered will be rendered if a matching
 * ElementRenderer is found.
 *
 * This method will block on rendering the entire contents of the template, and
 * should not be used when streaming can be employed.
 *
 * @param value Value to render
 * @param renderInfo Optional render context object that should be passed to any
 *   re-entrant calls to `render`, e.g. from a `renderShadow` callback on an
 *   ElementRenderer.
 */
export const renderSync = (value: unknown, info?: RenderOptions) => {
  return iterableToString(render(value, info));
};<|MERGE_RESOLUTION|>--- conflicted
+++ resolved
@@ -522,8 +522,6 @@
   customElementRendered?: (tagName: string) => void;
 };
 
-export type RenderOptions = Partial<RenderInfo>;
-
 const defaultRenderInfo = {
   elementRenderers: [LitElementRenderer],
   customElementInstanceStack: [],
@@ -550,17 +548,10 @@
  */
 export function* render(
   value: unknown,
-<<<<<<< HEAD
-  renderOptions?: RenderOptions
-): IterableIterator<string> {
-  const renderInfo = {...defaultRenderInfo, ...renderOptions};
-  yield* renderValue(value, renderInfo);
-=======
   renderInfo?: Partial<RenderInfo>
 ): IterableIterator<string> {
   renderInfo = {...defaultRenderInfo, ...renderInfo};
   yield* renderValue(value, renderInfo as RenderInfo);
->>>>>>> 6544c21c
 }
 
 function* renderValue(
@@ -845,6 +836,6 @@
  *   re-entrant calls to `render`, e.g. from a `renderShadow` callback on an
  *   ElementRenderer.
  */
-export const renderSync = (value: unknown, info?: RenderOptions) => {
+export const renderSync = (value: unknown, info?: Partial<RenderInfo>) => {
   return iterableToString(render(value, info));
 };