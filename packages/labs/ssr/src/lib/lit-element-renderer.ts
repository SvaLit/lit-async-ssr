/**
 * @license
 * Copyright 2019 Google LLC
 * SPDX-License-Identifier: BSD-3-Clause
 */

import {ElementRenderer} from './element-renderer.js';
import {LitElement, CSSResult, ReactiveElement} from 'lit';
import {_$LE} from 'lit-element/private-ssr-support.js';
import {render, RenderInfo} from './render-lit-html.js';

import {ServerController} from '@lit-labs/ssr-client/controllers/server-controller.js';

export type Constructor<T> = {new (): T};

<<<<<<< HEAD
const {attributeToProperty, changedProperties, getControllers} = _Φ;
=======
const {attributeToProperty, changedProperties} = _$LE;
>>>>>>> 8758e06c

/**
 * ElementRenderer implementation for LitElements
 */
export class LitElementRenderer extends ElementRenderer {
  element: LitElement;

  static matchesClass(ctor: typeof HTMLElement) {
    // This property needs to remain unminified.
    return (ctor as unknown as typeof LitElement)['_$litElement$'];
  }

  constructor(tagName: string) {
    super(tagName);
    this.element = new (customElements.get(this.tagName))();
  }

  connectedCallback() {
    // Call LitElement's `willUpdate` method.
    // Note, this method is required not to use DOM APIs.
    // eslint-disable-next-line @typescript-eslint/no-explicit-any
    (this.element as any)?.willUpdate(changedProperties(this.element as any));
    // Reflect properties to attributes by calling into ReactiveElement's
    // update, which _only_ reflects attributes
    // eslint-disable-next-line @typescript-eslint/no-explicit-any
    (ReactiveElement.prototype as any).update.call(this.element);
  }

  attributeChangedCallback(
    name: string,
    _old: string | null,
    value: string | null
  ) {
    attributeToProperty(this.element as LitElement, name, value);
  }

  *renderShadow(renderInfo: RenderInfo): IterableIterator<string> {
    const serverControllers = getControllers(this.element)
      ?.map((c: ServerController) => c.serverUpdateComplete)
      .filter((p: Promise<unknown>) => !!p);
    if (serverControllers?.length > 0) {
      const continuation = Promise.all(serverControllers).then((_) =>
        this._renderShadowContents(renderInfo)
      );
      yield continuation as unknown as string;
    } else {
      yield* this._renderShadowContents(renderInfo);
    }
  }

  private *_renderShadowContents(
    renderInfo: RenderInfo
  ): IterableIterator<string> {
    // Render styles.
    const styles = (this.element.constructor as typeof LitElement)
      .elementStyles;
    if (styles !== undefined && styles.length > 0) {
      yield '<style>';
      for (const style of styles) {
        yield (style as CSSResult).cssText;
      }
      yield '</style>';
    }
    // Render template
    // eslint-disable-next-line @typescript-eslint/no-explicit-any
    yield* render((this.element as any).render(), renderInfo);
  }

  *renderLight(renderInfo: RenderInfo): IterableIterator<string> {
    // eslint-disable-next-line @typescript-eslint/no-explicit-any
    const value = (this.element as any)?.renderLight();
    if (value) {
      yield* render(value, renderInfo);
    } else {
      yield '';
    }
  }
}<|MERGE_RESOLUTION|>--- conflicted
+++ resolved
@@ -13,11 +13,7 @@
 
 export type Constructor<T> = {new (): T};
 
-<<<<<<< HEAD
-const {attributeToProperty, changedProperties, getControllers} = _Φ;
-=======
-const {attributeToProperty, changedProperties} = _$LE;
->>>>>>> 8758e06c
+const {attributeToProperty, changedProperties, getControllers} = _$LE;
 
 /**
  * ElementRenderer implementation for LitElements
