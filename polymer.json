--- conflicted
+++ resolved
@@ -1,30 +1,18 @@
 {
   "entrypoint": "index.html",
-<<<<<<< HEAD
   "shell": "src/components/shop-app.js",
-=======
-  "shell": "src/shop-app.js",
->>>>>>> 639f9dc5
   "sources": [
     "data/**/*",
     "images/**/*"
   ],
   "extraDependencies": [
     "manifest.json",
-<<<<<<< HEAD
-    "node_modules/@webcomponents/webcomponentsjs/**"
-=======
     "node_modules/@webcomponents/webcomponentsjs/**",
     "push-manifest.json"
->>>>>>> 639f9dc5
   ],
   "builds": [
     {
       "name": "esm-bundled",
-<<<<<<< HEAD
-      "basePath": true,
-=======
->>>>>>> 639f9dc5
       "browserCapabilities": [
         "es2015",
         "modules"
@@ -38,21 +26,11 @@
       "html": {
         "minify": true
       },
-<<<<<<< HEAD
-      "bundle": {
-        "inlineScripts": false
-      },
-=======
       "bundle": true,
->>>>>>> 639f9dc5
       "addServiceWorker": true
     },
     {
       "name": "es6-bundled",
-<<<<<<< HEAD
-      "basePath": true,
-=======
->>>>>>> 639f9dc5
       "browserCapabilities": [
         "es2015"
       ],
@@ -66,27 +44,14 @@
       "html": {
         "minify": true
       },
-<<<<<<< HEAD
-      "bundle": {
-        "inlineScripts": false
-      },
-=======
       "bundle": true,
->>>>>>> 639f9dc5
       "addServiceWorker": true
     },
     {
       "name": "es5-bundled",
-<<<<<<< HEAD
-      "basePath": true,
-      "js": {
-        "minify": true,
-        "compile": true,
-=======
       "js": {
         "compile": true,
         "minify": true,
->>>>>>> 639f9dc5
         "transformModulesToAmd": true
       },
       "css": {
@@ -95,13 +60,7 @@
       "html": {
         "minify": true
       },
-<<<<<<< HEAD
-      "bundle": {
-        "inlineScripts": false
-      },
-=======
       "bundle": true,
->>>>>>> 639f9dc5
       "addServiceWorker": true
     }
   ],
